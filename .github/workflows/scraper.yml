--- conflicted
+++ resolved
@@ -1,8 +1,4 @@
-<<<<<<< HEAD
-name: Foreclosure Sales Scraper
-=======
 name: Sales With Action
->>>>>>> ecf61932
 
 on:
   # Manual run
@@ -16,15 +12,10 @@
 
 jobs:
   test_credentials:
-<<<<<<< HEAD
-=======
-    name: Test Google Auth
->>>>>>> ecf61932
     runs-on: ubuntu-latest
     timeout-minutes: 10
 
     steps:
-<<<<<<< HEAD
       - uses: actions/checkout@v4
 
       - uses: actions/setup-python@v5
@@ -32,18 +23,6 @@
           python-version: "3.11"
 
       - uses: actions/cache@v4
-=======
-      - name: Checkout
-        uses: actions/checkout@v4
-
-      - name: Set up Python
-        uses: actions/setup-python@v5
-        with:
-          python-version: "3.11"
-
-      - name: Cache pip
-        uses: actions/cache@v4
->>>>>>> ecf61932
         with:
           path: ~/.cache/pip
           key: ${{ runner.os }}-pip-${{ hashFiles('**/requirements.txt') }}
@@ -64,23 +43,14 @@
           SPREADSHEET_ID: ${{ secrets.SPREADSHEET_ID }}
           GOOGLE_CREDENTIALS: ${{ secrets.GOOGLE_CREDENTIALS }}
         run: |
-<<<<<<< HEAD
           python test_google_auth.py
 
   scrape_foreclosures:
-=======
-          echo "▶ Verifying Google Sheets credentials..."
-          python test_google_auth.py
-
-  scrape_foreclosures:
-    name: Scrape Foreclosure Sales
->>>>>>> ecf61932
     runs-on: ubuntu-latest
     timeout-minutes: 30
     needs: [test_credentials]
 
     steps:
-<<<<<<< HEAD
       - uses: actions/checkout@v4
 
       - uses: actions/setup-python@v5
@@ -88,18 +58,6 @@
           python-version: "3.11"
 
       - uses: actions/cache@v4
-=======
-      - name: Checkout
-        uses: actions/checkout@v4
-
-      - name: Set up Python
-        uses: actions/setup-python@v5
-        with:
-          python-version: "3.11"
-
-      - name: Cache pip
-        uses: actions/cache@v4
->>>>>>> ecf61932
         with:
           path: ~/.cache/pip
           key: ${{ runner.os }}-pip-${{ hashFiles('**/requirements.txt') }}
@@ -119,18 +77,12 @@
         env:
           SPREADSHEET_ID: ${{ secrets.SPREADSHEET_ID }}
           GOOGLE_CREDENTIALS: ${{ secrets.GOOGLE_CREDENTIALS }}
-<<<<<<< HEAD
           # Example of repo variable (optional)
           POLITE_DELAY_SECONDS: ${{ vars.POLITE_DELAY_SECONDS }}
-=======
-          # Optional: tune your scraper via env if you add flags
-          # POLITE_DELAY_SECONDS: "1.5"
->>>>>>> ecf61932
         run: |
           echo "▶ Running foreclosure scraper..."
           python main.py
 
-<<<<<<< HEAD
       - name: Retry on failure (attempt 2)
         if: failure()
         env:
@@ -139,7 +91,4 @@
         run: |
           echo "⚠ First attempt failed, retrying in 60s..."
           sleep 60
-          python main.py
-=======
-      - name: Retry on failure (attempt 2
->>>>>>> ecf61932
+          python main.py